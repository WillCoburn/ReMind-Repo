// ============================
// File: functions/src/index.ts
// ============================

import * as admin from "firebase-admin";
import { setGlobalOptions } from "firebase-functions/v2";
import { onCall, onRequest, HttpsError } from "firebase-functions/v2/https";
import { onSchedule } from "firebase-functions/v2/scheduler";
import { onDocumentCreated } from "firebase-functions/v2/firestore";
import { defineSecret } from "firebase-functions/params";
import * as logger from "firebase-functions/logger";
import Twilio, { Twilio as TwilioClient } from "twilio";
import PDFDocument from "pdfkit";

// ----- Global options (region) -----
setGlobalOptions({ region: "us-central1" });

// ----- Firebase init -----
if (admin.apps.length === 0) admin.initializeApp();
const db = admin.firestore();

// ----- Secrets (v2 API) -----
const TWILIO_SID = defineSecret("TWILIO_SID");   // ACxxxxxxxx...
const TWILIO_AUTH = defineSecret("TWILIO_AUTH"); // token
const TWILIO_FROM = defineSecret("TWILIO_FROM"); // +1XXXXXXXXXX
const TWILIO_MSID = defineSecret("TWILIO_MSID"); // MGxxxxxxxx... (optional Messaging Service)

// ----- Twilio helpers -----
function getTwilioClient(sid: string, auth: string): TwilioClient {
  if (!sid || !auth) throw new Error("Twilio secrets not set.");
  return Twilio(sid, auth);
}

type MsgParams =
  | { to: string; body: string; from: string; mediaUrl?: string[] }
  | { to: string; body: string; messagingServiceSid: string; mediaUrl?: string[] };

async function sendSMS(client: TwilioClient, params: MsgParams) {
  return client.messages.create(params as any);
}

function parseTwilioPayload(req: any) {
  const contentType = (req.headers["content-type"] || "").toString();

  if (contentType.includes("application/json")) {
    return (req.body ?? {}) as Record<string, any>;
  }

  if (req.body && typeof req.body === "object" && !Buffer.isBuffer(req.body)) {
    return req.body as Record<string, any>;
  }

  const raw = req.rawBody ? req.rawBody.toString("utf8") : "";
  const params = new URLSearchParams(raw);
  const data: Record<string, any> = {};
  params.forEach((value, key) => {
    data[key] = value;
  });
  return data;
}

function buildMsgParams(opts: {
  to: string;
  body: string;
  from?: string | null;
  msid?: string | null;
  mediaUrls?: string[];
}): MsgParams {
  const { to, body, from, msid, mediaUrls } = opts;
  const base = msid
    ? { to, body, messagingServiceSid: msid }
    : { to, body, from: from as string };

  if (mediaUrls && mediaUrls.length > 0) {
    (base as any).mediaUrl = mediaUrls;
  }

  return base as MsgParams;
}

type HistoryEntry = {
  text: string;
  createdAt: Date | null;
};

function formatTimestamp(date: Date | null, timeZone: string) {
  if (!date) return "Unknown date";
  try {
    return new Intl.DateTimeFormat("en-US", {
      dateStyle: "medium",
      timeStyle: "short",
      timeZone,
    }).format(date);
  } catch (err) {
    return new Intl.DateTimeFormat("en-US", {
      dateStyle: "medium",
      timeStyle: "short",
    }).format(date);
  }
}

async function generateHistoryPdf(entries: HistoryEntry[], opts: {
  timeZone: string;
  title?: string;
}): Promise<Buffer> {
  const { timeZone, title = "ReMind History" } = opts;

  const doc = new PDFDocument({ margin: 56, size: "LETTER" });
  const buffers: Buffer[] = [];

  doc.on("data", (chunk) => buffers.push(Buffer.from(chunk)));

  const bufferPromise = new Promise<Buffer>((resolve, reject) => {
    doc.on("end", () => resolve(Buffer.concat(buffers)));
    doc.on("error", (err) => reject(err));
  });

  doc.fontSize(22).text(title, { align: "center" });
  doc.moveDown();
  doc
    .fontSize(12)
    .fillColor("#555555")
    .text(`Generated on ${formatTimestamp(new Date(), timeZone)}`);
  doc.moveDown(1.5);

  entries.forEach((entry, index) => {
    const timestamp = formatTimestamp(entry.createdAt, timeZone);

    doc
      .fontSize(12)
      .fillColor("#1a1a1a")
      .text(timestamp, { continued: false });

    doc.moveDown(0.25);

    doc
      .fontSize(12)
      .fillColor("#000000")
      .text(entry.text || "(no text)", {
        width: doc.page.width - doc.page.margins.left - doc.page.margins.right,
      });

    if (index < entries.length - 1) {
      doc.moveDown(1);
    }
  });

  doc.end();

  return bufferPromise;
}

const HISTORY_EXPORT_BUCKET = process.env.HISTORY_EXPORT_BUCKET?.trim();
<<<<<<< HEAD

function getHistoryExportBucket() {
=======
const HISTORY_EXPORT_BUCKET_LOCATION =
  process.env.HISTORY_EXPORT_BUCKET_LOCATION?.trim() || "us-central1";

async function ensureHistoryExportBucket() {
>>>>>>> da57b09d
  const defaultBucket =
    admin.app().options.storageBucket ||
    (process.env.GCLOUD_PROJECT
      ? `${process.env.GCLOUD_PROJECT}.appspot.com`
      : null);

  const bucketName = HISTORY_EXPORT_BUCKET || defaultBucket;

  if (!bucketName) {
    throw new HttpsError(
      "failed-precondition",
      "Storage bucket not configured for history exports."
    );
  }

<<<<<<< HEAD
  return admin.storage().bucket(bucketName);
=======
  const bucket = admin.storage().bucket(bucketName);
  const [exists] = await bucket.exists();

  if (!exists) {
    try {
      await bucket.create({
        location: HISTORY_EXPORT_BUCKET_LOCATION,
        uniformBucketLevelAccess: true,
      });
      logger.info("[historyPdf] created storage bucket", { bucket: bucketName });
    } catch (err: any) {
      if (err?.code !== 409) {
        logger.error("[historyPdf] failed to ensure storage bucket", {
          bucket: bucketName,
          error: err,
        });
        throw new HttpsError(
          "internal",
          "Unable to prepare storage for history export."
        );
      }
    }
  }

  return bucket;
>>>>>>> da57b09d
}

const clampRate = (r: number) => Math.min(5, Math.max(0.1, r));
const randExpHrs = (mean: number) => -Math.log(1 - Math.random()) * mean;

async function findUserByPhone(phoneE164: string) {
  const snap = await db
    .collection("users")
    .where("phoneE164", "==", phoneE164)
    .limit(1)
    .get();

  return snap.empty ? null : snap.docs[0];
}

const STOP_KEYWORDS = new Set([
  "STOP",
  "STOPALL",
  "UNSUBSCRIBE",
  "CANCEL",
  "END",
  "QUIT",
]);

const START_KEYWORDS = new Set(["START", "YES", "UNSTOP"]);

function normalizeKeyword(body: string) {
  return body.trim().toUpperCase();
}

function escapeXml(text: string) {
  return text.replace(/[<>&"']/g, (ch) => {
    switch (ch) {
      case "<":
        return "&lt;";
      case ">":
        return "&gt;";
      case "&":
        return "&amp;";
      case '"':
        return "&quot;";
      case "'":
        return "&apos;";
      default:
        return ch;
    }
  });
}

async function applyOptOut(uid: string) {
  await db
    .doc(`users/${uid}`)
    .set({ active: false, smsOptOut: true, nextSendAt: null }, { merge: true });
}

async function applyOptIn(uid: string) {
  await db
    .doc(`users/${uid}`)
    .set({ active: true, smsOptOut: false }, { merge: true });
  await scheduleNext(uid, new Date());
}

function isTwilioStopError(err: any) {
  const codeStr = err?.code != null ? String(err.code) : "";
  return (
    codeStr === "21610" ||
    /21610/.test(err?.moreInfo || "") ||
    /replied with STOP|recipient has opted out/i.test(err?.message || "")
  );
}

/** ✅ total entries >= min (ANY entries, not just unsent) */
async function hasAtLeastEntries(uid: string, min = 10) {
  const snap = await db.collection(`users/${uid}/entries`).limit(min).get();
  return snap.size >= min;
}

/** next local time inside [start,end] (wrap across midnight supported) */
function nextLocalTime(
  nowLocal: Date,
  s: { remindersPerDay: number; quietStartHour: number; quietEndHour: number }
) {
  const meanHrs = 24 / clampRate(s.remindersPerDay);
  const candidate = new Date(nowLocal.getTime() + randExpHrs(meanHrs) * 3_600_000);

  const start = s.quietStartHour;
  const end = s.quietEndHour;

  const atHour = (base: Date, h: number) => {
    const t = new Date(base);
    t.setHours(h, 0, 0, 0);
    return t;
  };

  const dayStart = new Date(candidate);
  dayStart.setHours(0, 0, 0, 0);
  const wStart = atHour(dayStart, start);
  const wEnd = atHour(dayStart, end);

  if (start <= end) {
    if (candidate < wStart) return wStart;
    if (candidate > wEnd) {
      const nextDayStart = new Date(dayStart);
      nextDayStart.setDate(nextDayStart.getDate() + 1);
      return atHour(nextDayStart, start);
    }
    return candidate;
  } else {
    // window wraps midnight: allowed [0,end] U [start,24)
    const inEarly = candidate <= wEnd;
    const inLate = candidate >= wStart;
    if (inEarly || inLate) return candidate;
    return wStart;
  }
}

/** ✅ Always return defaults even if settings doc doesn't exist */
async function loadSettings(uid: string) {
  const snap = await db.doc(`users/${uid}/meta/settings`).get();
  const d = snap.exists ? snap.data()! : {};
  return {
    remindersPerDay: clampRate(Number(d?.remindersPerDay ?? 1)),
    tzIdentifier: String(d?.tzIdentifier ?? "UTC"),
    quietStartHour: Number(d?.quietStartHour ?? 9),
    quietEndHour: Number(d?.quietEndHour ?? 22),
  };
}

/** ✅ compute & write users/{uid}.nextSendAt (UTC); only if ≥10 entries */
async function scheduleNext(uid: string, fromUtc = new Date()) {
  const s = await loadSettings(uid);
  // ⛔ require ≥10 total entries
  if (!(await hasAtLeastEntries(uid, 10))) {
    await db.doc(`users/${uid}`).set({ nextSendAt: null }, { merge: true });
    logger.info("[scheduleNext] threshold not met; nextSendAt=null", { uid });
    return;
  }

  // Compute user's offset at 'fromUtc'
  const tzFmt = new Intl.DateTimeFormat("en-US", {
    timeZone: s.tzIdentifier,
    timeZoneName: "longOffset",
    hour12: false,
    hour: "2-digit",
    minute: "2-digit",
    second: "2-digit",
  });
  const parts = tzFmt.formatToParts(fromUtc);
  const tzOffsetPart =
    parts.find((p) => p.type === "timeZoneName")?.value || "GMT+00:00";
  const m = tzOffsetPart.match(/GMT([+-])(\d{2}):(\d{2})/);
  let userOffsetMinutes = 0;
  if (m) {
    const sign = m[1] === "-" ? -1 : 1;
    userOffsetMinutes =
      sign * (parseInt(m[2], 10) * 60 + parseInt(m[3], 10));
  }
  const localNowMs = fromUtc.getTime() + userOffsetMinutes * 60_000;
  const localNow = new Date(localNowMs);

  const nextLocal = nextLocalTime(localNow, s);
  const nextUtcMs = nextLocal.getTime() - userOffsetMinutes * 60_000;
  const nextUtc = new Date(nextUtcMs);

  await db
    .doc(`users/${uid}`)
    .set(
      { nextSendAt: admin.firestore.Timestamp.fromDate(nextUtc) },
      { merge: true }
    );
}

/** prefer unsent entries first; fallback to any entry */
async function pickEntry(uid: string) {
  const unsent = await db
    .collection(`users/${uid}/entries`)
    .where("sent", "==", false)
    .orderBy("createdAt", "desc")
    .limit(50)
    .get();

  if (!unsent.empty) {
    const docs = unsent.docs;
    const chosen = docs[Math.floor(Math.random() * docs.length)];
    const data = chosen.data() as any;
    return (data.text ?? data.content ?? "").toString().trim() || null;
  }

  const all = await db
    .collection(`users/${uid}/entries`)
    .orderBy("createdAt", "desc")
    .limit(25)
    .get();

  if (all.empty) return null;

  const docs = all.docs;
  const chosen = docs[Math.floor(Math.random() * docs.length)];
  const data = chosen.data() as any;
  return (data.text ?? data.content ?? "").toString().trim() || null;
}

// ---------- sendOneNow (kept) ----------
function twilioHttpsError(err: any) {
  const details = {
    provider: "twilio",
    status: err?.status,
    code: err?.code,
    moreInfo: err?.moreInfo,
    message: err?.message,
  };
  logger.error("[sendOneNow] Twilio error", details);
  return new HttpsError(
    "failed-precondition",
    `Twilio ${details.code ?? ""} ${details.message ?? "send failed"}`.trim(),
    details
  );
}

export const sendOneNow = onCall(
  { secrets: [TWILIO_SID, TWILIO_AUTH, TWILIO_FROM, TWILIO_MSID], invoker: "public" },
  async (req) => {
    try {
      const uid = req.auth?.uid;
      if (!uid) throw new HttpsError("unauthenticated", "Sign in required.");

      const userSnap = await db.doc(`users/${uid}`).get();
      if (!userSnap.exists) throw new HttpsError("not-found", "User not found.");

      const to = userSnap.get("phoneE164") as string | undefined;
      if (!to) throw new HttpsError("failed-precondition", "No phone number on file.");

      const sid = TWILIO_SID.value();
      const token = TWILIO_AUTH.value();
      const from = TWILIO_FROM.value();
      const msid = TWILIO_MSID.value();

      const client = getTwilioClient(sid, token);
      const mode = typeof req.data?.mode === "string" ? req.data.mode : "";

      if (mode === "historyPdf") {
        const entriesSnap = await db
          .collection(`users/${uid}/entries`)
          .orderBy("createdAt", "desc")
          .get();

        if (entriesSnap.empty)
          throw new HttpsError("failed-precondition", "No entries available.");

        const entries: HistoryEntry[] = entriesSnap.docs
          .map((doc) => {
            const data = doc.data() as any;
            const createdAt = data.createdAt?.toDate?.() ?? null;
            const text = (data.text ?? data.content ?? "").toString().trim();
            return { text, createdAt };
          })
          .filter((entry) => entry.text.length > 0);

        if (entries.length === 0)
          throw new HttpsError("failed-precondition", "No entries available.");

        const settings = await loadSettings(uid);
        const pdfBuffer = await generateHistoryPdf(entries, {
          timeZone: settings.tzIdentifier,
          title: "Your ReMind History",
        });

<<<<<<< HEAD
        const bucket = getHistoryExportBucket();
=======
        const bucket = await ensureHistoryExportBucket();
>>>>>>> da57b09d
        const now = new Date();
        const safeTs = now.toISOString().replace(/[:.]/g, "-");
        const filePath = `exports/${uid}/history-${safeTs}.pdf`;
        const file = bucket.file(filePath);

        try {
          await file.save(pdfBuffer, {
            resumable: false,
            metadata: {
              contentType: "application/pdf",
            },
          });
        } catch (err: any) {
          logger.error("[sendOneNow] failed to store history PDF", {
            bucket: bucket.name,
            filePath,
            error: err,
          });
          throw new HttpsError(
            "internal",
            "Unable to store history export. Please try again later."
          );
        }

        const expiresAt = new Date(Date.now() + 1000 * 60 * 60 * 6);
        const [signedUrl] = await file.getSignedUrl({
          action: "read",
          expires: expiresAt,
        });

        const smsBody = `Here is your ReMind history PDF:\n${signedUrl}\n\nThis private link will expire in about 6 hours.`;

        const msgParams = buildMsgParams({
          to,
          body: smsBody,
          from,
          msid,
        });

        const res = await sendSMS(client, msgParams);

        const batch = db.batch();
        entriesSnap.docs.forEach((doc) => {
          batch.set(
            doc.ref,
            {
              deliveredVia: "pdf",
            },
            { merge: true }
          );
        });
        await batch.commit();

        logger.info("[sendOneNow] history PDF sent", {
          messageSid: res.sid,
          totalEntries: entries.length,
        });

        return {
          ok: true,
          messageSid: res.sid,
          mediaUrl: signedUrl,
          downloadUrl: signedUrl,
          expiresAt: expiresAt.toISOString(),
        };
      }

      const qs = await db
        .collection(`users/${uid}/entries`)
        .orderBy("createdAt", "asc")
        .limit(25)
        .get();

      const candidate =
        qs.docs.find((d) => {
          const data = d.data() as any;
          const noSentAt = !("sentAt" in data) || data.sentAt === null;
          const notMarkedSent = data.sent !== true;
          return noSentAt && notMarkedSent;
        }) || qs.docs[0];

      if (!candidate) throw new HttpsError("failed-precondition", "No entries available.");

      const text = (candidate.get("text") as string) || "(no text)";

      const msgParams = buildMsgParams({ to, body: text, from, msid });
      const res = await sendSMS(client, msgParams);

      logger.info("[sendOneNow] sent", { messageSid: res.sid });

      await candidate.ref.update({
        sent: true,
        sentAt: admin.firestore.FieldValue.serverTimestamp(),
        deliveredVia: "sms",
        scheduledFor: null,
      });

      return { ok: true, entryId: candidate.id, messageSid: res.sid };
    } catch (err: any) {
      if (isTwilioStopError(err)) {
        const uid = req.auth?.uid as string | undefined;
        if (uid) await applyOptOut(uid);
      }

      if (err?.moreInfo || err?.code || err?.status) throw twilioHttpsError(err);
      logger.error("[sendOneNow] unexpected error", { message: err?.message });
      throw new HttpsError("internal", err?.message ?? "Unknown error");
    }
  }
);

// ---------- applyUserSettings (computes nextSendAt immediately; respects ≥10 entries) ----------
export const applyUserSettings = onCall(
  { secrets: [TWILIO_SID, TWILIO_AUTH, TWILIO_FROM, TWILIO_MSID], invoker: "public" },
  async (req) => {
    const uid = req.auth?.uid;
    if (!uid) throw new HttpsError("unauthenticated", "Sign in required.");
    await scheduleNext(uid, new Date());
    return { ok: true };
  }
);

// ---------- WELCOME-once logic ----------
const WELCOME_TEXT =
  "Welcome to ReMind! Reply STOP to opt out or HELP for help.";

async function sendWelcomeIfNeeded(
  uid: string,
  to: string,
  client: TwilioClient,
  from?: string | null,
  msid?: string | null
) {
  const userRef = db.doc(`users/${uid}`);
  const snap = await userRef.get();
  const already = snap.get("welcomed") === true;
  if (already) return false; // once ever

  const params = buildMsgParams({
    to,
    body: WELCOME_TEXT,
    from: from ?? null,
    msid: msid ?? null,
  });

  let res: any;
  try {
    res = await client.messages.create(params as any);
  } catch (err: any) {
    if (isTwilioStopError(err)) {
      await applyOptOut(uid);
      logger.warn("[welcome] STOP detected (throw) → set inactive", { uid });
    }
    throw err;
  }

  await userRef.set(
    { welcomed: true, welcomedAt: admin.firestore.FieldValue.serverTimestamp() },
    { merge: true }
  );

  logger.info("[welcome] sent", { uid, sid: res.sid });
  return true;
}

// ---------- helper to resolve user's phone in E.164 from Firestore OR Auth ----------
async function getUserPhoneE164(uid: string): Promise<string | null> {
  // 1) Preferred: Firestore profile field(s)
  const userDoc = await db.doc(`users/${uid}`).get();
  const fsPhone =
    (userDoc.get("phoneE164") as string | undefined) ||
    (userDoc.get("phone") as string | undefined) ||
    null;

  if (fsPhone && /^(\+)[1-9]\d{1,14}$/.test(fsPhone)) return fsPhone;

  // 2) Fallback: Firebase Auth phone number
  try {
    const authUser = await admin.auth().getUser(uid);
    const authPhone = authUser.phoneNumber || null;
    if (authPhone && /^(\+)[1-9]\d{1,14}$/.test(authPhone)) {
      // Persist for future calls
      await db.doc(`users/${uid}`).set({ phoneE164: authPhone }, { merge: true });
      return authPhone;
    }
  } catch (e: any) {
    logger.warn("[getUserPhoneE164] auth lookup failed", { uid, message: e?.message });
  }

  return null;
}

// ---------- triggerWelcome (callable) ----------
export const triggerWelcome = onCall(
  { secrets: [TWILIO_SID, TWILIO_AUTH, TWILIO_FROM, TWILIO_MSID], invoker: "public" },
  async (req) => {
    // Allow either the caller's auth uid OR an explicit data.uid for admin/testing
    const callerUid = req.auth?.uid as string | undefined;
    const targetUid = (req.data?.uid as string | undefined) || callerUid;

    if (!targetUid) {
      throw new HttpsError("unauthenticated", "Sign in or provide data.uid.");
    }

    const sid = TWILIO_SID.value();
    const token = TWILIO_AUTH.value();
    const from = TWILIO_FROM.value();
    const msid = TWILIO_MSID.value();
    const client = getTwilioClient(sid, token);

    // ✅ Ensure user is active and has default settings so scheduling works
    await db
      .doc(`users/${targetUid}`)
      .set({ active: true, smsOptOut: false }, { merge: true });
    const settingsRef = db.doc(`users/${targetUid}/meta/settings`);
    const settingsSnap = await settingsRef.get();
    if (!settingsSnap.exists) {
      await settingsRef.set(
        { remindersPerDay: 1, tzIdentifier: "UTC", quietStartHour: 9, quietEndHour: 22 },
        { merge: true }
      );
    }

    const to = await getUserPhoneE164(targetUid);
    if (!to) {
      logger.error("[triggerWelcome] no phone found", { uid: targetUid });
      throw new HttpsError("failed-precondition", "No phone on file for user.");
    }

    try {
      const sent = await sendWelcomeIfNeeded(targetUid, to, client, from, msid);
      if (sent) await scheduleNext(targetUid, new Date()); // respects ≥10 entries
      logger.info("[triggerWelcome] done", { uid: targetUid, sent });
      return { ok: true, sent };
    } catch (err: any) {
      if (isTwilioStopError(err)) {
        await applyOptOut(targetUid);
      }

      // Surface Twilio-style errors nicely
      if (err?.moreInfo || err?.code || err?.status) {
        const details = {
          provider: "twilio",
          status: err?.status,
          code: err?.code,
          moreInfo: err?.moreInfo,
          message: err?.message,
        };
        logger.error("[triggerWelcome] Twilio error", details);
        throw new HttpsError(
          "failed-precondition",
          `Twilio ${details.code ?? ""} ${details.message ?? "send failed"}`.trim(),
          details
        );
      }
      logger.error("[triggerWelcome] unexpected error", { message: err?.message });
      throw new HttpsError("internal", err?.message ?? "Unknown error");
    }
  }
);



// ---------- minuteCron (scheduled sender) ----------
export const minuteCron = onSchedule(
  {
    schedule: "every 1 minutes",
    timeZone: "UTC",
    secrets: [TWILIO_SID, TWILIO_AUTH, TWILIO_FROM, TWILIO_MSID],
  },
  async () => {
    logger.info("[minuteCron] boot v1");

    const sid = TWILIO_SID.value();
    const token = TWILIO_AUTH.value();
    const from = TWILIO_FROM.value();
    const msid = TWILIO_MSID.value();
    const client = getTwilioClient(sid, token);

    const now = admin.firestore.Timestamp.now();

    // visibility around selection
    logger.info("[minuteCron] querying due users");
    const dueSnap = await db
      .collection("users")
      .where("active", "==", true)
      .where("nextSendAt", "<=", now)
      .limit(100)
      .get();
    logger.info("[minuteCron] due count", { count: dueSnap.size });

    if (dueSnap.empty) return;

    for (const doc of dueSnap.docs) {
      const uid = doc.id;
      const to = doc.get("phoneE164") as string | undefined;

      if (!to) {
        await scheduleNext(uid, new Date());
        continue;
      }

      try {
        // 1) Ensure welcome is sent first (once ever)
        if (doc.get("welcomed") !== true) {
          await sendWelcomeIfNeeded(uid, to, client, from, msid);
          await scheduleNext(uid, new Date()); // honors ≥10 entries
          continue; // skip entries this tick
        }

        // 2) Require ≥10 total entries before sending entries
        if (!(await hasAtLeastEntries(uid, 10))) {
          await db.doc(`users/${uid}`).set({ nextSendAt: null }, { merge: true });
          continue;
        }

        // 3) Send one entry
        const body = await pickEntry(uid);
        if (!body) {
          await scheduleNext(uid, new Date());
          continue;
        }

        // pre-send snapshot
        const toLooksE164 = typeof to === "string" && to.startsWith("+");
        logger.info("[minuteCron] about to send", {
          uid,
          hasMSID: !!msid,
          hasFROM: !!from,
          toLooksE164,
          bodyLen: body.length,
        });

        const msgParams = buildMsgParams({ to, body, from, msid });

        // ⚠️ Try to send; catch STOP here too
        let res: any;
        try {
          res = await sendSMS(client, msgParams);
        } catch (err: any) {
          if (isTwilioStopError(err)) {
            await applyOptOut(uid);
            logger.warn("[minuteCron] STOP detected (throw) → set inactive", { uid });
            continue;
          }
          // rethrow to hit outer catch for other errors
          throw err;
        }

        // ⚠️ If Twilio returned a Message but it’s already failed with STOP
        const resCode = res?.errorCode != null ? String(res.errorCode) : "";
        const resFailed =
          resCode === "21610" ||
          (typeof res?.status === "string" && res.status.toLowerCase() === "failed");

        if (resFailed) {
          await applyOptOut(uid);
          logger.warn("[minuteCron] STOP detected (message response) → set inactive", {
            uid,
            status: res?.status,
            errorCode: res?.errorCode,
          });
          continue;
        }

        // ✅ Success: reflect that the number is currently allowed (after START/UNSTOP)
        await db.doc(`users/${uid}`).set({ active: true, smsOptOut: false }, { merge: true });

        logger.info("[minuteCron] sent", { uid, sid: res?.sid });

        // 4) Reschedule next (still respects ≥10 entries)
        await scheduleNext(uid, new Date());
      } catch (e: any) {
        // String-only error log so the logger never throws and the summary shows details
        const details = {
          uid,
          message: e?.message ?? String(e),
          code: e?.code ?? null,
          status: e?.status ?? null,
          moreInfo: e?.moreInfo ?? null,
        };
        logger.error("[minuteCron] send failed details " + JSON.stringify(details));

        // advance to avoid tight loops on other errors
        await scheduleNext(uid, new Date());
      }
    }
  }
);

// ---------- ✅ auto-start scheduling when the 10th entry is added ----------
export const onEntryCreated = onDocumentCreated(
  "users/{uid}/entries/{entryId}",
  async (event) => {
    const uid = event.params.uid as string;

    // Only act for active users
    const user = await db.doc(`users/${uid}`).get();
    if (!user.exists || user.get("active") !== true) return;

    // If they just hit the threshold, schedule their first/next send
    if (await hasAtLeastEntries(uid, 10)) {
      await scheduleNext(uid, new Date());
    }
  }
);

// ---------- Twilio webhooks ----------

async function handleStopForPhone(phone: string) {
  const userDoc = await findUserByPhone(phone);
  if (!userDoc) {
    logger.warn("[twilioWebhook] STOP received but no user matched", { phone });
    return false;
  }
  await applyOptOut(userDoc.id);
  logger.warn("[twilioWebhook] user opted out", { uid: userDoc.id, phone });
  return true;
}

async function handleStartForPhone(phone: string) {
  const userDoc = await findUserByPhone(phone);
  if (!userDoc) {
    logger.warn("[twilioWebhook] START received but no user matched", { phone });
    return false;
  }
  await applyOptIn(userDoc.id);
  logger.info("[twilioWebhook] user re-subscribed", { uid: userDoc.id, phone });
  return true;
}

export const twilioStatusCallback = onRequest(async (req, res) => {
  if (req.method !== "POST") {
    res.status(405).send("Method Not Allowed");
    return;
  }

  const payload = parseTwilioPayload(req);
  const to = (payload.To || payload.to || "").toString();
  const errorCode = (payload.ErrorCode || payload.errorCode || "").toString();

  if (errorCode === "21610" && to) {
    await handleStopForPhone(to);
  }

  res.status(200).send("OK");
});

export const twilioInboundSms = onRequest(async (req, res) => {
  if (req.method !== "POST") {
    res.status(405).send("Method Not Allowed");
    return;
  }

  const payload = parseTwilioPayload(req);
  const from = (payload.From || payload.from || "").toString();
  const body = (payload.Body || payload.body || "").toString();

  if (!from) {
    res.status(200).set("Content-Type", "text/xml").send("<Response></Response>");
    return;
  }

  const keyword = normalizeKeyword(body);
  let message: string | null = null;
  let handled = false;

  if (STOP_KEYWORDS.has(keyword)) {
    handled = await handleStopForPhone(from);
    message = "You have been unsubscribed from ReMind messages.";
  } else if (START_KEYWORDS.has(keyword)) {
    handled = await handleStartForPhone(from);
    message = "You have been re-subscribed to ReMind messages.";
  }

  const responseBody =
    handled && message
      ? `<Response><Message>${escapeXml(message)}</Message></Response>`
      : "<Response></Response>";

  res.status(200).set("Content-Type", "text/xml").send(responseBody);
});<|MERGE_RESOLUTION|>--- conflicted
+++ resolved
@@ -151,15 +151,10 @@
 }
 
 const HISTORY_EXPORT_BUCKET = process.env.HISTORY_EXPORT_BUCKET?.trim();
-<<<<<<< HEAD
-
-function getHistoryExportBucket() {
-=======
 const HISTORY_EXPORT_BUCKET_LOCATION =
   process.env.HISTORY_EXPORT_BUCKET_LOCATION?.trim() || "us-central1";
 
 async function ensureHistoryExportBucket() {
->>>>>>> da57b09d
   const defaultBucket =
     admin.app().options.storageBucket ||
     (process.env.GCLOUD_PROJECT
@@ -175,9 +170,6 @@
     );
   }
 
-<<<<<<< HEAD
-  return admin.storage().bucket(bucketName);
-=======
   const bucket = admin.storage().bucket(bucketName);
   const [exists] = await bucket.exists();
 
@@ -203,7 +195,6 @@
   }
 
   return bucket;
->>>>>>> da57b09d
 }
 
 const clampRate = (r: number) => Math.min(5, Math.max(0.1, r));
@@ -471,11 +462,7 @@
           title: "Your ReMind History",
         });
 
-<<<<<<< HEAD
-        const bucket = getHistoryExportBucket();
-=======
         const bucket = await ensureHistoryExportBucket();
->>>>>>> da57b09d
         const now = new Date();
         const safeTs = now.toISOString().replace(/[:.]/g, "-");
         const filePath = `exports/${uid}/history-${safeTs}.pdf`;
